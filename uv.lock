--- conflicted
+++ resolved
@@ -1055,12 +1055,6 @@
 version = "1.33.1"
 source = { registry = "https://pypi.org/simple" }
 dependencies = [
-<<<<<<< HEAD
-    { name = "django" },
-    { name = "django-tailwind", extra = ["reload"] },
-    { name = "gunicorn" },
-    { name = "httpx" },
-=======
     { name = "deprecated" },
     { name = "importlib-metadata" },
 ]
@@ -1623,12 +1617,12 @@
 dependencies = [
     { name = "beautifulsoup4" },
     { name = "django" },
+    { name = "django-tailwind", extra = ["reload"] },
     { name = "gunicorn" },
     { name = "httpx" },
     { name = "llm" },
     { name = "llm-gemini" },
     { name = "lxml" },
->>>>>>> 9f0260d8
     { name = "markdown" },
     { name = "psycopg", extra = ["binary"] },
     { name = "pydantic-ai", extra = ["logfire"] },

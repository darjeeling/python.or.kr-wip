--- conflicted
+++ resolved
@@ -23,12 +23,7 @@
 mkdir -p ${LOG_DIR}
 
 # update changes before update
-<<<<<<< HEAD
-# git pull
-=======
 git pull
-npm install
->>>>>>> 48717a08
 source .venv/bin/activate
 uv sync
 cd pythonkr_backend
